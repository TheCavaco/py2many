--- conflicted
+++ resolved
@@ -1,12 +1,7 @@
 function default_builtins()
     a = string()
     b = false
-<<<<<<< HEAD
     c = zero(Int)
-=======
-    c = 0
-    d = float()
->>>>>>> c9bf6e73
     @assert(a == "")
     @assert(b == false)
     @assert(c == 0)
@@ -18,15 +13,6 @@
     a = max(1, 2)
     @assert(a == 2)
     b = min(1, 2)
-<<<<<<< HEAD
     @assert(b == 1)
     println("OK")
-end
-=======
-    println(join([b], " "))
-    c = Int64(floor(min(1.0, 2.0)))
-    println(join([c], " "))
-end
-
-main()
->>>>>>> c9bf6e73
+end
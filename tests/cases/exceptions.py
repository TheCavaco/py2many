#!/usr/bin/env python3


def show():
    s = []
    try:
        raise Exception("foo")
    except Exception as e:
        s.append("foo")
    finally:
        s.append("Finally")

    try:
<<<<<<< HEAD
        3 / 0
    except ZeroDivisionError:
        s.append("ZeroDivisionError")

    try:
=======
>>>>>>> c9bf6e73
        raise Exception("foo")
    except:
        s.append("foo_2")

    return s

    try:
        raise Exception("foo")
    except Exception as e:
        assert "foo" in str(e)


if __name__ == "__main__":
    assert show() == ["foo", "Finally", "ZeroDivisionError", "foo_2"]<|MERGE_RESOLUTION|>--- conflicted
+++ resolved
@@ -11,14 +11,11 @@
         s.append("Finally")
 
     try:
-<<<<<<< HEAD
         3 / 0
     except ZeroDivisionError:
         s.append("ZeroDivisionError")
 
     try:
-=======
->>>>>>> c9bf6e73
         raise Exception("foo")
     except:
         s.append("foo_2")

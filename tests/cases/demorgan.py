--- conflicted
+++ resolved
@@ -7,16 +7,11 @@
     return (a and b) == (not ((not a) or (not b)))
 
 
-<<<<<<< HEAD
 assert demorgan(True, True)
 assert demorgan(True, False)
 assert demorgan(False, True)
 assert demorgan(False, False)
 # assert not demorgan # Should fail if uncommented
 # check_sat()
-print("OK")
-=======
-assert demorgan
 check_sat()
-get_value((a, b))
->>>>>>> c9bf6e73
+# get_value((a, b))
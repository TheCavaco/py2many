--- conflicted
+++ resolved
@@ -263,10 +263,7 @@
                     raise unittest.SkipTest(f"{invoker[0]} not available")
                 cmd = _create_cmd(invoker, filename=case_output, exe=exe)
                 cmd += main_args
-<<<<<<< HEAD
-=======
                 print(f"Invoking {cmd} ...")
->>>>>>> c9bf6e73
                 proc = run(cmd, env=env, capture_output=True)
 
                 stdout = proc.stdout

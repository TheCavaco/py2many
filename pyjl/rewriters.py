--- conflicted
+++ resolved
@@ -16,7 +16,7 @@
 
 from py2many.ast_helpers import copy_attributes, get_id
 from pyjl.clike import JL_IGNORED_MODULE_SET
-from pyjl.global_vars import CHANNELS, COMMON_LOOP_VARS, FIX_SCOPE_BOUNDS, JL_CLASS, OBJECT_ORIENTED, OFFSET_ARRAYS, REMOVE_NESTED, RESUMABLE, SEP, USE_MODULES
+from pyjl.global_vars import CHANNELS, COMMON_LOOP_VARS, FIX_SCOPE_BOUNDS, JL_CLASS, OBJECT_ORIENTED, OFFSET_ARRAYS, OOP_NESTED_FUNCS, REMOVE_NESTED, RESUMABLE, SEP, USE_MODULES
 from pyjl.helpers import generate_var_name, get_default_val, get_func_def, is_dir, is_file, obj_id
 import pyjl.juliaAst as juliaAst
 
@@ -30,14 +30,14 @@
         self._ignored_module_set = JL_IGNORED_MODULE_SET
         self._imports = []
         self._use_modules = None
-        self._oop = False
+        self._oop_nested_funcs = False
 
     def visit_Module(self, node: ast.Module) -> Any:
         self._file = getattr(node, "__file__", ".")
         self._basedir = getattr(node, "__basedir__", None)
         self._use_modules = getattr(node, USE_MODULES, None)
         self._imports = list(map(get_id, getattr(node, "imports", [])))
-        self._oop = getattr(node, OBJECT_ORIENTED, False) 
+        self._oop_nested_funcs = getattr(node, OOP_NESTED_FUNCS, False) 
         self.generic_visit(node)
         return node
 
@@ -55,10 +55,10 @@
         fname = node.func
         if isinstance(fname, ast.Attribute):
             val_id = get_id(fname.value)
-            # Bypass rewrite when using oop
+            # Bypass rewrite when using oop with nested functions
             if val_id and (is_class_type(val_id, node.scopes) or 
                     re.match(r"^self", val_id)) \
-                    and self._oop:
+                    and self._oop_nested_funcs:
                 return node
             # Check if value is module
             is_module = val_id and is_file(val_id, self._basedir)
@@ -1165,10 +1165,6 @@
         for n in node.body:
             body.append(self.visit(n))
             if isinstance(n, ast.ClassDef) and self._has_dict:
-<<<<<<< HEAD
-                get_property_func = self._build_get_property_func(n, node.scopes)
-                body.append(get_property_func)
-=======
                 call_node = ast.Call(
                     func = ast.Attribute(
                         value = ast.Name("Base"),
@@ -1205,7 +1201,6 @@
                 )
                 ast.fix_missing_locations(assign_node)
                 body.append(assign_node)
->>>>>>> 3e0d4613
                 self._has_dict = False
         node.body = body
         return node
@@ -1311,19 +1306,48 @@
         return node
 
 class JuliaClassOOPRewriter(ast.NodeTransformer):
-    """A placeholder for future changes regarding OOP"""
+    """Adds decorators to OOP classes and differentiate 
+    functions within OOP classes"""
     def __init__(self) -> None:
         super().__init__()
+        self._is_oop = False
+        self._oop_nested_funcs = False
+
+    def visit_Module(self, node: ast.Module) -> Any:
+        self._oop_nested_funcs = getattr(node, OOP_NESTED_FUNCS, False)
+        self.generic_visit(node)
+        return node
 
     def visit_FunctionDef(self, node: ast.FunctionDef) -> Any:
         self.generic_visit(node)
-        node.oop = True
+        if self._is_oop:
+            node.oop = True
+            node.oop_nested_func = self._oop_nested_funcs
         return node
     
     def visit_ClassDef(self, node: ast.ClassDef) -> Any:
-        self.generic_visit(node)
+        # Add OO decorator
+        decorator = ast.Call(
+            func=ast.Name(id="oop_class"), 
+            args=[], 
+            keywords=[])
+        keywords = None
+        if self._oop_nested_funcs:
+            decorator.keywords.append(ast.keyword(
+                arg = "oop_nested_funcs", 
+                value = ast.Constant(value=True)))
+            keywords = {"oop_nested_funcs": True}
+        node.decorator_list.append(decorator)
+        node.parsed_decorators["oop_class"] = keywords
         node.jl_bases = node.bases
-        node.oop = True
+        # Visit OOP class
+        self._is_oop = True
+        for n in node.body:
+            if isinstance(n, ast.ClassDef):
+                n.is_nested = True
+            self.visit(n)
+        if not getattr(node, "is_nested", False):
+            self._is_oop = False
         return node
 
 class JuliaClassCompositionRewriter(ast.NodeTransformer):

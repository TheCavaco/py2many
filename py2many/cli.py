--- conflicted
+++ resolved
@@ -15,14 +15,11 @@
 from typing import List, Optional, Set, Tuple
 from unittest.mock import Mock
 
-<<<<<<< HEAD
 from py2many.input_configuration import config_rewriters, parse_input_configurations
 from pyjl.optimizations import AlgebraicSimplification, OperationOptimizer
 from pynim.rewriters import WithToBlockRewriter
-=======
 from pyjl.inference import infer_julia_types
 from pyjl.rewriters import JuliaIndexingRewriter
->>>>>>> c9bf6e73
 
 
 from .analysis import add_imports
@@ -426,17 +423,6 @@
 
 
 def julia_settings(args, env=os.environ):
-<<<<<<< HEAD
-    format_jl = None
-    if os.path.exists("pyjl/formatter"):
-        format_jl = [
-            "julia",
-            "-O0",
-            "--compile=min",
-            "--startup=no",
-            "pyjl/formatter/format_files.jl",
-        ]
-=======
     format_jl = spawn.find_executable("format.jl")
     if not format_jl:
         julia = spawn.find_executable("julia")
@@ -448,14 +434,12 @@
     else:
         format_jl = ["format.jl", "-v"]
 
->>>>>>> c9bf6e73
     return LanguageSettings(
         transpiler=JuliaTranspiler(),
         ext=".jl",
         display_name="Julia",
         formatter=format_jl,
         indent=None,
-<<<<<<< HEAD
         rewriters=[JuliaMainRewriter()],
         transformers=[
             parse_decorators,
@@ -481,11 +465,9 @@
             JuliaArbitraryPrecisionRewriter(),
         ],
         optimization_rewriters=[AlgebraicSimplification(), OperationOptimizer()],
-=======
         rewriters=[],
         transformers=[infer_julia_types],
         post_rewriters=[JuliaIndexingRewriter(), JuliaMethodCallRewriter()],
->>>>>>> c9bf6e73
     )
 
 
@@ -655,15 +637,9 @@
     if dunder_init and not source_data:
         print("Detected empty __init__; skipping")
         return True
-<<<<<<< HEAD
     result = _transpile([filename], [source_data], settings, args, basedir=filename)
     with open(output_path, "w", encoding="utf-8") as f:
         f.write(result[0][0])
-=======
-    result = _transpile([filename], [source_data], settings, args)
-    with open(output_path, "wb") as f:
-        f.write(result[0][0].encode("utf-8"))
->>>>>>> c9bf6e73
 
     format_res = False
     if settings.formatter:
@@ -866,7 +842,6 @@
     )
     parser.add_argument(
         "--project", default=True, help="Create a project when using directory mode"
-<<<<<<< HEAD
     )
 
     # Configuration files.
@@ -881,8 +856,6 @@
         "--expected",
         default=None,
         help="Directory containing expected results for comparison",
-=======
->>>>>>> c9bf6e73
     )
 
     args, rest = parser.parse_known_args(args=args)
@@ -954,11 +927,7 @@
                 outdir = source.parent / f"{source.name}-py2many"
 
             successful, format_errors, failures = _process_dir(
-<<<<<<< HEAD
                 settings, source, outdir, args, env=env
-=======
-                settings, source, outdir, args.project, env=env
->>>>>>> c9bf6e73
             )
             rv = not (failures or format_errors)
         rv = 0 if rv is True else 1

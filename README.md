# py2many: Python to many CLike languages transpiler

![Build](https://github.com/adsharma/py2many/actions/workflows/main.yml/badge.svg)
![License](https://img.shields.io/github/license/adsharma/py2many?color=brightgreen)

## Why

Python is popular, easy to program in, but has poor runtime
performance. We can fix that by transpiling a subset of the language
into a more performant, statically typed language.

A second benefit is security. Writing security sensitive
code in a low level language like C is error prone and could
lead to privilege escalation. Specialized languages such as
[wuffs](https://github.com/google/wuffs) exist to address this use
case. py2many can be a more general purpose solution to the problem
where you can verify the source via unit tests before you transpile.

A third potential use case is to accelerate python code by transpiling
it into an [extension](https://github.com/adsharma/py2many/issues/62)

Swift and Kotlin dominate the mobile app development workflow. However, there is
no one solution that works well for lower level libraries where there is desire
to share code between platforms. Kotlin Mobile Multiplatform (KMM) is a player
in this place, but it hasn't really caught on. py2many provides an alternative.

Lastly, it's a great educational tool to learn a new language by implementing
a backend for your favorite language.

## Status

Rust is the language where the focus of development has been. C++14 is historically
the first language to be supported.

Preliminary support exists for Julia, Kotlin, Nim, Go and Dart.

py2many can also emit Python 3 code that includes inferred type annotations,
and revisions to the syntax intended to simplify parsing of the code.

## History

Based on Julian Konchunas' pyrs
http://github.com/konchunas/pyrs

Based on Lukas Martinelli Py14
(https://github.com/lukasmartinelli/py14) and Py14/python-3
(https://github.com/ProgVal/py14/tree/python-3) branch by Valentin
Lorentz.

## Example

Original Python version.

```python
def fib(i: int) -> int:
    if i == 0 or i == 1:
        return 1
    return fib(i - 1) + fib(i - 2)
```

Transpiled Rust code:

```rust
fn fib(i: i32) -> i32 {
    if i == 0 || i == 1 {
        return 1;
    }
    return (fib((i - 1)) + fib((i - 2)));
}
```

Transpiled code for other languages:

https://github.com/adsharma/py2many/tree/main/tests/expected (fib*)


## Trying it out
### Local installation

**Windows**
```
setup.py install --user  # installs to $HOME/.local
```

OR

**Linux**
```
sudo ./setup.py install  # installs systemwide
```

### Transpiling
To run Py2Many, you can use the following command
```
py2many --<lang>=1 <path> [--outdir=<out_path>] [--indent=<indent_val>] [--comment-unsupported=<True|False>] [--extension=<True|False>] [--suffix=<suffix_val>] [--force=<True|False>] [--typpete=<True|False>] [--project=<True|False>] [--expected=<exp_path>] [--config=<config_path>]
```
- __lang__: The language we want to use (See examples in section below)
- __path__: Is either a path to a Python module or a folder containing Python modules.
- __outdir__: Where to output the transpiled results. If this is not specified when __path__ is a folder, py2many will create a new folder with the name of the original folder and add the suffix `-py2many`. The default is `None`
- __indent__: Indentation to use in languages that care. The default is `None`
- __comment-unsupported__: Place unsupported constructs in comments. The default is `False`
- __extension__: Build a python extension. The default is `False`
- __suffix__: Alternate suffix to use instead of the default one for the language. The default is `None`
- __force__: When output and input are the same file, force overwriting. The default is `False`
- __typpete__: Use typpete for inference. The default is `False`
- __project__: Create a project when using directory mode. The default is `True`
- __expected__: Location of output files to compare. Can either be a directory containing the expected file or a file. The file must have the same name as the input file.
- __config__: Input configuration files for the transpiler. They can be used to add external annotations to the Python source code or inject flags for the transpiler

### Configuration files
We provide the layout of a possible configuration file below:
```
[DEFAULT]
<default_param> = <val>

[FLAGS]
<flag> = True | False

[ANNOTATIONS]
<annotation_file_name>.yaml
```

### Dependencies
Please install the following dependencies before running Py2Many:
```
pip install toposort
pip install numpy
```

### Example
Add the py2many script to your $PATH and run:

```
py2many --cpp=1 /tmp/fib.py
py2many --rust=1 /tmp/fib.py
py2many --julia=1 /tmp/fib.py
py2many --kotlin=1 /tmp/fib.py
py2many --nim=1 /tmp/fib.py
py2many --dart=1 /tmp/fib.py
py2many --go=1 /tmp/fib.py
```

Compiling:

```
clang fib.cpp
rustc fib.rs
...
```

<<<<<<< HEAD
## Requirements:
- python 3
- clang
- rustc


=======
# Contributing

See [CONTRIBUTING.md](https://github.com/adsharma/py2many/blob/main/CONTRIBUTING.md)
for how to test your changes and contribute to this project.
>>>>>>> 3d6984df
<|MERGE_RESOLUTION|>--- conflicted
+++ resolved
@@ -148,16 +148,14 @@
 ...
 ```
 
-<<<<<<< HEAD
 ## Requirements:
 - python 3
 - clang
 - rustc
 
 
-=======
+
 # Contributing
 
 See [CONTRIBUTING.md](https://github.com/adsharma/py2many/blob/main/CONTRIBUTING.md)
-for how to test your changes and contribute to this project.
->>>>>>> 3d6984df
+for how to test your changes and contribute to this project.
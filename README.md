--- conflicted
+++ resolved
@@ -79,15 +79,9 @@
 ## Trying it out
 ### Local installation
 
-<<<<<<< HEAD
 **Windows**
-=======
-Requirements:
-- Python 3.8+
-
 Local installation:
 
->>>>>>> c9bf6e73
 ```
 setup.py install --user  # installs to $HOME/.local
 ```
@@ -157,14 +151,12 @@
 ...
 ```
 
-<<<<<<< HEAD
 ## Requirements:
 - python 3
 - clang
 - rustc
 
 
-=======
 Many of the transpilers rely on a language specific formatter to parse the output and reformat it.
 Typically this is the most prominent formatter for the language, such as `rustfmt` for Rust.
 
@@ -172,7 +164,6 @@
 Python constructs to the target language.
 
 The steps to install these external libraries can be found in `.github/workflows/main.yml`.
->>>>>>> c9bf6e73
 
 # Contributing
 
